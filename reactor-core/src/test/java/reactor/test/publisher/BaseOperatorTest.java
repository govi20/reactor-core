/*
 * Copyright (c) 2011-2017 Pivotal Software Inc, All Rights Reserved.
 *
 * Licensed under the Apache License, Version 2.0 (the "License");
 * you may not use this file except in compliance with the License.
 * You may obtain a copy of the License at
 *
 *       https://www.apache.org/licenses/LICENSE-2.0
 *
 * Unless required by applicable law or agreed to in writing, software
 * distributed under the License is distributed on an "AS IS" BASIS,
 * WITHOUT WARRANTIES OR CONDITIONS OF ANY KIND, either express or implied.
 * See the License for the specific language governing permissions and
 * limitations under the License.
 */

package reactor.test.publisher;

import java.util.Collections;
import java.util.Iterator;
import java.util.List;
import java.util.concurrent.atomic.AtomicReference;
import java.util.function.Consumer;
import java.util.function.Function;
import java.util.stream.Stream;

import org.junit.function.ThrowingRunnable;
import org.junit.jupiter.api.BeforeEach;
import org.junit.jupiter.api.DynamicTest;
import org.junit.jupiter.api.TestFactory;
import org.junit.jupiter.api.function.ThrowingConsumer;
import org.reactivestreams.Publisher;
import org.reactivestreams.Subscriber;
import org.reactivestreams.Subscription;

import reactor.ReactorTestExecutionListener;
import reactor.core.Exceptions;
import reactor.core.Fuseable;
import reactor.core.Scannable;
import reactor.core.Scannable.Attr;
import reactor.core.publisher.Flux;
import reactor.core.publisher.Operators;
import reactor.core.publisher.ParallelFlux;
import reactor.core.publisher.Sinks;
import reactor.test.StepVerifier;
import reactor.util.annotation.Nullable;
import reactor.util.function.Tuple2;
import reactor.util.function.Tuples;

import static org.assertj.core.api.Assertions.assertThat;
import static reactor.core.Fuseable.*;
import static reactor.core.publisher.Sinks.EmitFailureHandler.FAIL_FAST;

/**
 * @author Stephane Maldini
 */
public abstract class BaseOperatorTest<I, PI extends Publisher<? extends I>, O, PO extends Publisher<? extends O>> {

	OperatorScenario<I, PI, O, PO> defaultScenario;

	boolean defaultEmpty;

	@BeforeEach
	public final void initDefaultScenario() {
		defaultEmpty = false;
		defaultScenario = defaultScenarioOptions(new OperatorScenario<>(null, null));
	}

	@TestFactory
	public final Stream<DynamicTest> cancelOnSubscribe() {
		defaultEmpty = true;
		return toDynamicTests(scenarios_operatorSuccess(), s -> {
			OperatorScenario<I, PI, O, PO> scenario = s.duplicate()
					.receiverEmpty()
					.receiverDemand(0);

			this.inputHiddenOutputBackpressured(scenario)
					.consumeSubscriptionWith(Subscription::cancel)
					.thenCancel()
					.verify();

			this.inputHidden(scenario)
					.consumeSubscriptionWith(Subscription::cancel)
					.thenCancel()
					.verify();

			this.inputHiddenOutputBackpressured(scenario)
					.consumeSubscriptionWith(Subscription::cancel)
					.thenCancel()
					.verify();

			this.inputFusedConditionalOutputConditional(scenario)
					.consumeSubscriptionWith(Subscription::cancel)
					.thenCancel()
					.verify();

			this.inputHiddenOutputConditionalCancel(scenario);

			this.inputFusedAsyncOutputFusedAsyncCancel(scenario);

			this.inputFusedAsyncOutputFusedAsyncConditionalCancel(scenario);

			this.inputFusedSyncOutputFusedSyncCancel(scenario);

			this.inputFusedSyncOutputFusedSyncConditionalCancel(scenario);
		});
	}

	@TestFactory
	public final Stream<DynamicTest> assertPrePostState() {
		return toDynamicTests(scenarios_touchAndAssertState(), scenario -> {
			this.inputHiddenOutputState(scenario);

			this.inputHiddenOutputConditionalState(scenario);

			this.inputFusedOutputState(scenario);

			this.inputFusedOutputConditionalState(scenario);
		});
	}

	@TestFactory
	public final Stream<DynamicTest> sequenceOfNextAndComplete() {
		return toDynamicTests(scenarios_operatorSuccess(), scenario -> {
			Consumer<StepVerifier.Step<O>> verifier = scenario.verifier();

			if (verifier == null) {
				verifier = step -> scenario.applySteps(step)
						.verifyComplete();
			}

			int fusion = scenario.fusionMode();

			this.inputHiddenOutputBackpressured(scenario)
					.consumeSubscriptionWith(s -> s.request(0))
					.verifyComplete();

			verifier.accept(this.inputHidden(scenario));
			verifier.accept(this.inputHiddenOutputConditionalTryNext(scenario));

			verifier.accept(this.inputFused(scenario));
			verifier.accept(this.inputFusedConditionalTryNext(scenario));

			if ((fusion & Fuseable.SYNC) != 0) {
				verifier.accept(this.inputFusedSyncOutputFusedSync(scenario));
				verifier.accept(this.inputFusedSyncOutputFusedSyncConditional(scenario));
			}

			if ((fusion & Fuseable.ASYNC) != 0) {
				verifier.accept(this.inputFusedAsyncOutputFusedAsync(scenario));
				verifier.accept(this.inputFusedAsyncOutputFusedAsyncConditional(scenario));
			}

			verifier.accept(this.inputConditionalTryNext(scenario));
			verifier.accept(this.inputConditionalOutputConditional(scenario));
			verifier.accept(this.inputFusedConditionalOutputConditional(scenario));
			verifier.accept(this.inputFusedConditionalOutputConditionalTryNext(scenario));
		});
	}

	@TestFactory
	public final Stream<DynamicTest> sequenceOfNextWithCallbackError() {
		defaultEmpty = true;
		defaultScenario.producerError(new RuntimeException("test"));
		return toDynamicTests(scenarios_operatorError(), scenario -> {
			Consumer<StepVerifier.Step<O>> verifier = scenario.verifier();

			String m = scenario.producerError.getMessage();
			Consumer<StepVerifier.Step<O>> errorVerifier = step -> {
				try {
					step.verifyErrorSatisfies(e -> {
						if (e instanceof NullPointerException || e instanceof IllegalStateException || e.getMessage()
								.equals(m)) {
							return;
						}
						throw Exceptions.propagate(e);
					});
//						step.expectErrorMessage(m)
//						.verifyThenAssertThat()
//						.hasOperatorErrorWithMessage(m);
				}
				catch (Throwable e) {
					if (e instanceof AssertionError) {
						throw (AssertionError) e;
					}
					e = Exceptions.unwrap(e);
					if (e instanceof NullPointerException || e instanceof IllegalStateException || e.getMessage()
							.equals(m)) {
						return;
					}
					throw Exceptions.propagate(e);
				}
			};

			if (verifier == null) {
				verifier = step -> errorVerifier.accept(scenario.applySteps(step));
				errorVerifier.accept(this.inputHiddenOutputBackpressured(scenario));
			}
			else {
				verifier.accept(this.inputHiddenOutputBackpressured(scenario));
			}

			int fusion = scenario.fusionMode();

			verifier.accept(this.inputHidden(scenario));
			verifier.accept(this.inputHiddenOutputConditionalTryNext(scenario));
			verifier.accept(this.inputFused(scenario));

			if (scenario.producerCount() > 0 && (fusion & Fuseable.SYNC) != 0) {
				verifier.accept(this.inputFusedSyncOutputFusedSync(scenario));
				verifier.accept(this.inputFusedSyncOutputFusedSyncConditional(scenario));
			}

			if (scenario.producerCount() > 0 && (fusion & Fuseable.ASYNC) != 0) {
				verifier.accept(this.inputFusedAsyncOutputFusedAsync(scenario));
				verifier.accept(this.inputFusedAsyncOutputFusedAsyncConditional(scenario));
				this.inputFusedAsyncOutputFusedAsyncCancel(scenario);
				this.inputFusedAsyncOutputFusedAsyncConditionalCancel(scenario);

			}

			verifier.accept(this.inputConditionalTryNext(scenario));
			verifier.accept(this.inputConditionalOutputConditional(scenario));
			verifier.accept(this.inputFusedConditionalTryNext(scenario));
			verifier.accept(this.inputFusedConditionalOutputConditional(scenario));
			verifier.accept(this.inputFusedConditionalOutputConditionalTryNext(scenario));
		});
	}

	@TestFactory
	public final Stream<DynamicTest> errorOnSubscribe() {
		defaultEmpty = true;
		String exceptionMessage = "test";

		Consumer<OperatorScenario<I, PI, O, PO>> prepareVerifier = scenario -> {
			if (scenario.verifier() != null) {
				return;
			}

			scenario.verifier = step -> {
				StepVerifier.Assertions assertions =
						scenario.applySteps(step)
								.expectErrorMessage(exceptionMessage)
								.verifyThenAssertThat();

				if (scenario.shouldHitDropErrorHookAfterTerminate()) {
					assertions.hasDroppedErrorsSatisfying(c -> {
						assertThat(c.stream().findFirst().get()).hasMessage(scenario.droppedError.getMessage());
					});
				}
				else {
					assertions.hasNotDroppedErrors();
				}

				if (scenario.shouldHitDropNextHookAfterTerminate()) {
					assertions.hasDropped(scenario.droppedItem);
				}
				else {
					assertions.hasNotDroppedElements();
				}
			};
		};

		return scenarios_errorFromUpstreamFailure().stream().flatMap(originalScenario -> {
			Stream<Tuple2<String, Function<OperatorScenario<I, PI, O, PO>, StepVerifier.Step<O>>>> steps = Stream.of(
					Tuples.of("inputHiddenError", this::inputHiddenError),
					Tuples.of("inputHiddenErrorOutputConditional", this::inputHiddenErrorOutputConditional),
					Tuples.of("inputConditionalError", this::inputConditionalError),
					Tuples.of("inputConditionalErrorOutputConditional", this::inputConditionalErrorOutputConditional),
					Tuples.of("inputFusedError", s -> {
						s.shouldHitDropErrorHookAfterTerminate(false);
						s.shouldHitDropNextHookAfterTerminate(false);
						return this.inputFusedError(s);
					}),
					Tuples.of("inputFusedErrorOutputFusedConditional", s -> {
						s.shouldHitDropErrorHookAfterTerminate(false);
						s.shouldHitDropNextHookAfterTerminate(false);
						return this.inputFusedErrorOutputFusedConditional(s);
					})
			);

			if (originalScenario.prefetch() != -1 || (originalScenario.fusionMode() & Fuseable.SYNC) != 0) {
				steps = Stream.concat(steps, Stream.of(
						Tuples.of("inputFusedSyncErrorOutputFusedSync", s -> {
							s.shouldHitDropErrorHookAfterTerminate(false);
							s.shouldHitDropNextHookAfterTerminate(false);
							return this.inputFusedSyncErrorOutputFusedSync(s);
						})
				));
			}

			if (originalScenario.prefetch() != -1 || (originalScenario.fusionMode() & Fuseable.ASYNC) != 0) {
				steps = Stream.concat(steps, Stream.of(
						Tuples.of("inputFusedAsyncErrorOutputFusedAsync", s -> {
							s.shouldHitDropErrorHookAfterTerminate(false);
							s.shouldHitDropNextHookAfterTerminate(false);
							return this.inputFusedAsyncErrorOutputFusedAsync(s);
						})
				));
			}

			return steps.map(tuple -> {
				String subScenarioName = tuple.getT1();
				Function<OperatorScenario<I, PI, O, PO>, StepVerifier.Step<O>> stepFunction = tuple.getT2();

				OperatorScenario<I, PI, O, PO> subScenario = originalScenario.duplicate();
				subScenario.description = subScenario.description() + "#" + subScenarioName;
				prepareVerifier.accept(subScenario);

				return toDynamicTest(subScenario, () -> {
					defaultScenario.producerError(new RuntimeException(exceptionMessage));
					StepVerifier.Step<O> step = stepFunction.apply(subScenario);
					subScenario.verifier().accept(step);
				});
			});
		});
	}

	@TestFactory
	public final Stream<DynamicTest> sequenceOfNextAndCancel() {
		return toDynamicTests(scenarios_operatorSuccess(), scenario -> {
		});
	}

	@TestFactory
	public final Stream<DynamicTest> sequenceOfNextAndError() {
		return toDynamicTests(scenarios_operatorSuccess(), scenario -> {
		});
	}

	//common n unused item or dropped
	protected final I item(int i) {
		if (defaultScenario.producingMapper == null) {
			throw Exceptions.bubble(new Exception("No producer set in " + "defaultScenario"));
		}
		return defaultScenario.producingMapper
				.apply(i);
	}

	//unprocessable exception (dropped)
	protected final RuntimeException droppedException() {
		if (defaultScenario.droppedError == null) {
			throw Exceptions.bubble(new Exception("No dropped exception set in " + "defaultScenario"));
		}
		return defaultScenario.droppedError;
	}

	protected final RuntimeException exception() {
		if (defaultScenario.producerError == null) {
			throw Exceptions.bubble(new Exception("No exception set in " + "defaultScenario"));
		}
		return defaultScenario.producerError;
	}

	protected OperatorScenario<I, PI, O, PO> defaultScenarioOptions(OperatorScenario<I, PI, O, PO> defaultOptions) {
		return defaultOptions;
	}

	protected List<? extends OperatorScenario<I, PI, O, PO>> scenarios_operatorError() {
		return Collections.emptyList();
	}

	protected List<? extends OperatorScenario<I, PI, O, PO>> scenarios_operatorSuccess() {
		return Collections.emptyList();
	}

	protected List<? extends OperatorScenario<I, PI, O, PO>> scenarios_errorFromUpstreamFailure() {
		return scenarios_operatorSuccess();
	}

	protected List<? extends OperatorScenario<I, PI, O, PO>> scenarios_touchAndAssertState() {
		return scenarios_operatorSuccess();
	}

	abstract PO conditional(PO output);

	abstract PO doOnSubscribe(PO output, Consumer<? super Subscription> doOnSubscribe);

	final PI anySource(OperatorScenario<I, PI, O, PO> scenario) {
		if((scenario.fusionMode() & Fuseable.SYNC) != 0 && scenario.producerCount() != -1){
			return withFluxSource(fluxFuseableSync(scenario));
		}
		return withFluxSource(fluxFuseableAsync(scenario));
	}

	final PI anySourceHidden(OperatorScenario<I, PI, O, PO> scenario) {
		return hide(withFluxSource(fluxFuseableAsync(scenario)));
	}

	final Flux<I> fluxFuseableAsync(OperatorScenario<I, PI, O, PO> scenario) {
		int p = scenario.producerCount();
		Sinks.Many<I> rp = Sinks.unsafe().many()
		                        .replay()
		                        .all();

		switch (p) {
<<<<<<< HEAD
			case -1:
				break;
			case 0:
				rp.emitComplete(FAIL_FAST);
				break;
			case 1:
				rp.emitNext(scenario.producingMapper.apply(0), FAIL_FAST);
				rp.emitComplete(FAIL_FAST);
				break;
			default:
				if (p > 10_000) {
					throw new IllegalArgumentException("Should not preload async source" + " " + "more than 10000," + " was " + p);
				}
				for (int i = 0; i < scenario.producerCount(); i++) {
					rp.emitNext(scenario.producingMapper.apply(i), FAIL_FAST);
				}
				rp.emitComplete(FAIL_FAST);
=======
		case -1:
			break;
		case 0:
			rp.onComplete();
			break;
		case 1:
			rp.onNext(scenario.producingMapper
					.apply(0));
			rp.onComplete();
			break;
		default:
			if (p > 10_000) {
				throw new IllegalArgumentException("Should not preload async source" + " " + "more than 10000," + " was " + p);
			}
			for (int i = 0; i < scenario.producerCount(); i++) {
				rp.onNext(scenario.producingMapper
						.apply(i));
			}
			rp.onComplete();
>>>>>>> 4d30f3e9
		}
		return rp.asFlux();
	}

	final Flux<I> fluxFuseableSync(OperatorScenario<I, PI, O, PO> scenario) {
		int p = scenario.producerCount();
		switch (p) {
		case -1:
			throw new IllegalArgumentException("cannot fuse sync never emitting " + "producer");
		case 0:
			return new FluxEmptySyncFuseable<>();
		default:
			return Flux.fromIterable(() -> new Iterator<I>() {
				int i = 0;

				@Override
				public boolean hasNext() {
					return i < p;
				}

				@Override
				public I next() {
					return scenario.producingMapper
							.apply(i++);
				}
			});
		}
	}

	final <S extends OperatorScenario<I, PI, O, PO>> void forEachScenario(List<S> scenarios,
			Consumer<S> test) {
		for (S scenario : scenarios) {
			if (scenario == null) {
				continue;
			}

			try {
				test.accept(scenario);
			}
			catch (Error | RuntimeException e) {
				if (scenario.description != null) {
					e.addSuppressed(new Exception(scenario.description, scenario.stack));
				}
				if (scenario.stack != null) {
					e.addSuppressed(scenario.stack);
				}
				throw e;
			}
			catch (Throwable e) {
				if (scenario.description != null) {
					e.addSuppressed(new Exception(scenario.description, scenario.stack));
				}
				if (scenario.stack != null) {
					e.addSuppressed(scenario.stack);
				}
				throw Exceptions.bubble(e);
			}
			finally {
				ReactorTestExecutionListener.reset();
			}
		}
	}

	abstract PI hide(PI input);

	final StepVerifier.Step<O> inputHidden(OperatorScenario<I, PI, O, PO> scenario) {
		return StepVerifier.create(scenario.body().apply(anySourceHidden(scenario)));
	}

	final StepVerifier.Step<O> inputHiddenOutputBackpressured(OperatorScenario<I, PI, O, PO> scenario) {
		int expected = scenario.receiverCount();
		int missing = expected - (expected / 2);

		long toRequest =
				expected == Integer.MAX_VALUE ? Long.MAX_VALUE : (expected - missing);

		StepVerifier.Step<O> step = StepVerifier.create(scenario.body()
				.apply(anySourceHidden(scenario)), toRequest);

		if (toRequest == Long.MAX_VALUE) {
			return scenario.applySteps(step);
		}
		return scenario.applySteps(expected - missing, step);
	}



	final StepVerifier.Step<O> inputHiddenOutputConditionalTryNext(OperatorScenario<I, PI, O, PO> scenario) {
		return StepVerifier.create(scenario.body()
						.andThen(this::conditional)
						.apply(anySourceHidden(scenario)),
				Math.max(scenario.producerCount(), scenario.receiverCount()))
				.consumeSubscriptionWith(s -> s.request(0));
	}

	final void inputHiddenOutputConditionalCancel(OperatorScenario<I, PI, O, PO> scenario) {
		StepVerifier.create(scenario.body()
				.andThen(this::conditional)
				.apply(anySourceHidden(scenario)))
				.thenCancel() //hit double cancel
				.verify();
	}

	@SuppressWarnings("unchecked")
	final void inputHiddenOutputState(OperatorScenario<I, PI, O, PO> scenario) {
		this.fluxState(scenario, false)
				.subscribe(Operators.drainSubscriber());
	}

	final void inputHiddenOutputConditionalState(OperatorScenario<I, PI, O, PO> scenario) {
		this.fluxState(scenario, true)
				.subscribe(Operators.drainSubscriber());
	}

	final StepVerifier.Step<O> inputConditionalTryNext(OperatorScenario<I, PI, O, PO> scenario) {
		TestPublisher<I> ts = TestPublisher.create();

		return StepVerifier.create(scenario.body().apply(withFluxSource(ts.flux())), Math.max(scenario.producerCount(), scenario.receiverCount()))
				.then(() -> testPublisherSource(scenario, ts));
	}

	final StepVerifier.Step<O> inputConditionalOutputConditional(OperatorScenario<I, PI, O, PO> scenario) {
		TestPublisher<I> ts = TestPublisher.create();

		return StepVerifier.create(scenario.body()
				.andThen(this::conditional)
				.apply(withFluxSource(ts.flux())))
				.then(() -> testPublisherSource(scenario, ts));

	}

	final StepVerifier.Step<O> inputFused(OperatorScenario<I, PI, O, PO> scenario) {
		return StepVerifier.create(scenario.body().apply(anySource(scenario)));
	}

	final void inputFusedOutputState(OperatorScenario<I, PI, O, PO> scenario) {
		this.fluxFuseableAsyncState(scenario, false)
				.subscribe(Operators.drainSubscriber());
	}

	final void inputFusedOutputConditionalState(OperatorScenario<I, PI, O, PO> scenario) {
		this.fluxFuseableAsyncState(scenario, true)
				.subscribe(Operators.drainSubscriber());
	}

	final StepVerifier.Step<O> inputFusedConditionalTryNext(OperatorScenario<I, PI, O, PO> scenario) {
		return StepVerifier.create(scenario.body().apply(anySource(scenario)),
				Math.max(scenario.producerCount(), scenario.receiverCount()))
				.consumeSubscriptionWith(s -> s.request(0));
	}

	final StepVerifier.Step<O> inputFusedConditionalOutputConditional(OperatorScenario<I, PI, O, PO> scenario) {
		return StepVerifier.create(scenario.body()
				.andThen(this::conditional)
				.apply(anySource(scenario)));
	}

	final StepVerifier.Step<O> inputFusedConditionalOutputConditionalTryNext(OperatorScenario<I, PI, O, PO> scenario) {
		return StepVerifier.create(scenario.body()
						.andThen(this::conditional)
						.apply(anySource(scenario)),
				Math.max(scenario.producerCount(), scenario.receiverCount()))
				.consumeSubscriptionWith(s -> s.request(0));
	}

	final StepVerifier.Step<O> inputFusedAsyncOutputFusedAsync(OperatorScenario<I, PI, O, PO> scenario) {
		Sinks.Many<I> up = Sinks.unsafe().many().unicast().onBackpressureBuffer();
		return StepVerifier.create(scenario.body()
<<<<<<< HEAD
		                                   .apply(withFluxSource(up.asFlux())))
		                   .expectFusion(Fuseable.ASYNC)
		                   .then(() -> testUnicastSource(scenario, up));
=======
				.apply(withFluxSource(up)))
				.expectFusion(Fuseable.ASYNC)
				.then(() -> testUnicastSource(scenario, up));
>>>>>>> 4d30f3e9
	}

	final StepVerifier.Step<O> inputFusedAsyncOutputFusedAsyncConditional(OperatorScenario<I, PI, O, PO> scenario) {
		Sinks.Many<I> up = Sinks.unsafe().many().unicast().onBackpressureBuffer();
		return StepVerifier.create(scenario.body()
<<<<<<< HEAD
		                                   .andThen(this::conditional)
		                                   .apply(withFluxSource(up.asFlux())))
		                   .expectFusion(Fuseable.ASYNC)
		                   .then(() -> testUnicastSource(scenario, up));
=======
				.andThen(this::conditional)
				.apply(withFluxSource(up)))
				.expectFusion(Fuseable.ASYNC)
				.then(() -> testUnicastSource(scenario, up));
>>>>>>> 4d30f3e9
	}

	final void inputFusedAsyncOutputFusedAsyncCancel(OperatorScenario<I, PI, O, PO> scenario) {
		if ((scenario.fusionMode() & Fuseable.ASYNC) != 0) {
			Sinks.Many<I> up = Sinks.unsafe().many().unicast().onBackpressureBuffer();
			testUnicastSource(scenario, up);
			StepVerifier.create(scenario.body()
<<<<<<< HEAD
			                            .apply(withFluxSource(up.asFlux())), 0)
			            .consumeSubscriptionWith(s -> {
				            if (s instanceof Fuseable.QueueSubscription) {
					            @SuppressWarnings("unchecked")
					            Fuseable.QueueSubscription<O> qs = ((Fuseable.QueueSubscription<O>) s);
					            qs.requestFusion(ASYNC);
					            //UnicastProcessor#actual
					            if (up.scan(Attr.ACTUAL) != qs || scenario.prefetch() == -1) {
						            qs.size(); //touch undeterministic
					            }
					            else {
						            assertThat(qs.size()).isEqualTo(up.scan(Attr.BUFFERED)); //UnicastProcessor#size
					            }
					            try {
						            qs.poll();
						            qs.poll();
						            qs.poll();
					            }
					            catch (Exception e) {
					            }
					            if (Scannable.from(qs)
					                         .scan(Attr.ERROR) != null) {
						            if (scenario.producerError != null) {
							            assertThat(Scannable.from(qs).scan(Attr.ERROR))
									            .hasMessage(scenario.producerError.getMessage());
						            }
						            //UnicastProcessor#actual
						            if (up.scan(Attr.ACTUAL) != qs || scenario.prefetch() == -1) {
							            qs.size(); //touch undeterministic
						            }
						            else {
							            assertThat(qs.size()).isEqualTo(up.scan(Attr.BUFFERED)); //UnicastProcessor#size
						            }
					            }
					            qs.clear();
					            assertThat(qs.size()).isEqualTo(0);
				            }
			            })
			            .thenCancel()
			            .verify();
=======
					.apply(withFluxSource(up)), 0)
					.consumeSubscriptionWith(s -> {
						if (s instanceof Fuseable.QueueSubscription) {
							Fuseable.QueueSubscription<O> qs = ((Fuseable.QueueSubscription<O>) s);
							qs.requestFusion(ASYNC);
							if (up.actual() != qs || scenario.prefetch() == -1) {
								qs.size(); //touch undeterministic
							}
							else {
								assertThat(qs.size()).isEqualTo(up.size());
							}
							try {
								qs.poll();
								qs.poll();
								qs.poll();
							}
							catch (Exception e) {
							}
							if (Scannable.from(qs)
									.scan(Scannable.Attr.ERROR) != null) {
								if (scenario.producerError != null) {
									assertThat(Scannable.from(qs).scan(Scannable.Attr.ERROR))
											.hasMessage(scenario.producerError.getMessage());
								}
								if (up.actual() != qs || scenario.prefetch() == -1) {
									qs.size(); //touch undeterministic
								}
								else {
									assertThat(qs.size()).isEqualTo(up.size());
								}
							}
							qs.clear();
							assertThat(qs.size()).isEqualTo(0);
						}
					})
					.thenCancel()
					.verify();
>>>>>>> 4d30f3e9

			Sinks.Many<I> up2 = Sinks.unsafe().many().unicast().onBackpressureBuffer();
			StepVerifier.create(scenario.body()
<<<<<<< HEAD
			                            .apply(withFluxSource(up2.asFlux())), 0)
			            .consumeSubscriptionWith(s -> {
				            if (s instanceof Fuseable.QueueSubscription) {
					            @SuppressWarnings("unchecked")
					            Fuseable.QueueSubscription<O> qs = ((Fuseable.QueueSubscription<O>) s);
					            assertThat(qs.requestFusion(ASYNC | THREAD_BARRIER)).isEqualTo(
							            scenario.fusionModeThreadBarrier & ASYNC);
				            }
			            })
			            .thenCancel()
			            .verify();
=======
					.apply(withFluxSource(up2)), 0)
					.consumeSubscriptionWith(s -> {
						if (s instanceof Fuseable.QueueSubscription) {
							Fuseable.QueueSubscription<O> qs = ((Fuseable.QueueSubscription<O>) s);
							assertThat(qs.requestFusion(ASYNC | THREAD_BARRIER)).isEqualTo(
									scenario.fusionModeThreadBarrier & ASYNC);
						}
					})
					.thenCancel()
					.verify();
>>>>>>> 4d30f3e9
		}
	}

	@SuppressWarnings({"unchecked", "deprecated"})
	final void inputFusedAsyncOutputFusedAsyncConditionalCancel(OperatorScenario<I, PI, O, PO> scenario) {
		if ((scenario.fusionMode() & Fuseable.ASYNC) != 0) {
			Sinks.Many<I> up = Sinks.unsafe().many().unicast().onBackpressureBuffer();
			testUnicastSource(scenario, up);
			StepVerifier.create(scenario.body()
<<<<<<< HEAD
			                            .andThen(f -> doOnSubscribe(f, s -> {
				                            if (s instanceof Fuseable.QueueSubscription) {
					                            Fuseable.QueueSubscription<O> qs =
							                            (Fuseable.QueueSubscription<O>) s;
					                            qs.requestFusion(ASYNC);
					                            //UnicastProcessor#actual()
					                            if (up.scan(Attr.ACTUAL) != qs || scenario.prefetch() == -1) {
						                            qs.size(); //touch undeterministic
					                            }
					                            else {
						                            assertThat(qs.size()).isEqualTo(up.scan(Attr.BUFFERED)); //UnicastProcessor#size()
					                            }
					                            if (Scannable.from(qs).scan(Attr.ERROR) != null) {
						                            if (scenario.producerError != null) {
							                            assertThat(Scannable.from(qs).scan(Attr.ERROR))
									                            .hasMessage(scenario.producerError.getMessage());
						                            }
						                            //UnicastProcessor#actual()
						                            if (up.scan(Attr.ACTUAL) != qs || scenario.prefetch() == -1) {
							                            qs.size(); //touch undeterministic
						                            }
						                            else {
							                            assertThat(qs.size()).isEqualTo(up.scan(Attr.BUFFERED)); //UnicastProcessor#size()
						                            }
					                            }
					                            qs.clear();
					                            assertThat(qs.size()).isEqualTo(0);
				                            }
			                            }))
			                            .andThen(this::conditional)
			                            .apply(withFluxSource(up.asFlux())), 0)
			            .thenCancel()
			            .verify();
=======
					.andThen(f -> doOnSubscribe(f, s -> {
						if (s instanceof Fuseable.QueueSubscription) {
							Fuseable.QueueSubscription<O> qs =
									(Fuseable.QueueSubscription<O>) s;
							qs.requestFusion(ASYNC);
							if (up.actual() != qs || scenario.prefetch() == -1) {
								qs.size(); //touch undeterministic
							}
							else {
								assertThat(qs.size()).isEqualTo(up.size());
							}
							if (Scannable.from(qs)
									.scan(Scannable.Attr.ERROR) != null) {
								if (scenario.producerError != null) {
									assertThat(Scannable.from(qs).scan(Scannable.Attr.ERROR))
											.hasMessage(scenario.producerError.getMessage());
								}
								if (up.actual() != qs || scenario.prefetch() == -1) {
									qs.size(); //touch undeterministic
								}
								else {
									assertThat(qs.size()).isEqualTo(up.size());
								}
							}
							qs.clear();
							assertThat(qs.size()).isEqualTo(0);
						}
					}))
					.andThen(this::conditional)
					.apply(withFluxSource(up)), 0)
					.thenCancel()
					.verify();
>>>>>>> 4d30f3e9

			Sinks.Many<I> up2 = Sinks.unsafe().many().unicast().onBackpressureBuffer();
			StepVerifier.create(scenario.body()
<<<<<<< HEAD
			                            .andThen(f -> doOnSubscribe(f, s -> {
				                            if (s instanceof Fuseable.QueueSubscription) {
					                            Fuseable.QueueSubscription<O> qs =
							                            (Fuseable.QueueSubscription<O>) s;
					                            assertThat(qs.requestFusion(ASYNC | THREAD_BARRIER)).isEqualTo(
							                            scenario.fusionModeThreadBarrier & ASYNC);
				                            }
			                            }))
			                            .andThen(this::conditional)
			                            .apply(withFluxSource(up2.asFlux())), 0)
			            .thenCancel()
			            .verify();
=======
					.andThen(f -> doOnSubscribe(f, s -> {
						if (s instanceof Fuseable.QueueSubscription) {
							Fuseable.QueueSubscription<O> qs =
									(Fuseable.QueueSubscription<O>) s;
							assertThat(qs.requestFusion(ASYNC | THREAD_BARRIER)).isEqualTo(
									scenario.fusionModeThreadBarrier & ASYNC);
						}
					}))
					.andThen(this::conditional)
					.apply(withFluxSource(up2)), 0)
					.thenCancel()
					.verify();
>>>>>>> 4d30f3e9
		}
	}

	final StepVerifier.Step<O> inputFusedSyncOutputFusedSync(OperatorScenario<I, PI, O, PO> scenario) {
		return StepVerifier.create(scenario.body()
				.apply(withFluxSource(fluxFuseableSync(scenario))))
				.expectFusion(Fuseable.SYNC);
	}

	@SuppressWarnings("unchecked")
	final void inputFusedSyncOutputFusedSyncCancel(OperatorScenario<I, PI, O, PO> scenario) {
		if (scenario.producerCount() != -1 && (scenario.fusionMode() & Fuseable.SYNC) != 0) {
			StepVerifier.create(scenario.body()
					.apply(withFluxSource(fluxFuseableSync(scenario))), 0)
					.consumeSubscriptionWith(s -> {
						if (s instanceof Fuseable.QueueSubscription) {
							Fuseable.QueueSubscription<O> qs =
									((Fuseable.QueueSubscription<O>) s);

							assertThat(qs.requestFusion(Fuseable.SYNC | THREAD_BARRIER)).isEqualTo(
									scenario.fusionModeThreadBarrier & Fuseable.SYNC);

							qs.size();
							qs.isEmpty();
							qs.clear();
							assertThat(qs.isEmpty()).isTrue();
						}
					})
					.thenCancel()
					.verify();

			StepVerifier.create(scenario.body()
					.apply(withFluxSource(fluxFuseableSync(scenario))), 0)
					.consumeSubscriptionWith(s -> {
						if (s instanceof Fuseable.QueueSubscription) {
							Fuseable.QueueSubscription<O> qs =
									((Fuseable.QueueSubscription<O>) s);
							assertThat(qs.requestFusion(NONE)).isEqualTo(NONE);
						}
					})
					.thenCancel()
					.verify();
		}
	}

	@SuppressWarnings("unchecked")
	final StepVerifier.Step<O> inputFusedSyncOutputFusedSyncConditional(OperatorScenario<I, PI, O, PO> scenario) {
		return StepVerifier.create(scenario.body()
				.andThen(this::conditional)
				.apply(withFluxSource(fluxFuseableSync(scenario))))
				.expectFusion(Fuseable.SYNC);
	}

	@SuppressWarnings("unchecked")
	final void inputFusedSyncOutputFusedSyncConditionalCancel(OperatorScenario<I, PI, O, PO> scenario) {
		if (scenario.producerCount() != -1 && (scenario.fusionMode() & Fuseable.SYNC) != 0) {
			StepVerifier.create(
					scenario.body()
							.andThen(f -> doOnSubscribe(f, s -> {
								if (s instanceof Fuseable.QueueSubscription) {
									Fuseable.QueueSubscription<O> qs =
											(Fuseable.QueueSubscription<O>) s;

									assertThat(qs.requestFusion(Fuseable.SYNC | THREAD_BARRIER)).isEqualTo(
											scenario.fusionModeThreadBarrier & Fuseable.SYNC);

									qs.size();
									qs.isEmpty();
									qs.clear();
									assertThat(qs.isEmpty()).isTrue();
								}
							}))
							.andThen(this::conditional)
							.apply(withFluxSource(fluxFuseableSync(scenario))), 0)
					.thenAwait()
					.thenCancel()
					.verify();

			StepVerifier.create(scenario.body()
					.andThen(f -> doOnSubscribe(f, s -> {
						if (s instanceof Fuseable.QueueSubscription) {
							Fuseable.QueueSubscription<O> qs =
									(Fuseable.QueueSubscription<O>) s;
							assertThat(qs.requestFusion(NONE)).isEqualTo(
									NONE);
						}
					}))
					.andThen(this::conditional)
					.apply(withFluxSource(fluxFuseableSync(scenario))), 0)
					.thenAwait()
					.thenCancel()
					.verify();
		}
	}

	final StepVerifier.Step<O> inputConditionalError(OperatorScenario<I, PI, O, PO> scenario) {
		TestPublisher<I> ts =
				TestPublisher.createNoncompliant(TestPublisher.Violation.CLEANUP_ON_TERMINATE);
		return StepVerifier.create(scenario.body()
				.apply(withFluxSource(ts.flux())))
				.then(() -> {
					ts.error(exception());

					//verify drop path
					if (scenario.shouldHitDropErrorHookAfterTerminate()) {
						ts.complete();
						ts.error(scenario.droppedError);
					}
					if (scenario.shouldHitDropNextHookAfterTerminate()) {
						ts.next(scenario.droppedItem);
					}
				});
	}

	final StepVerifier.Step<O> inputHiddenError(OperatorScenario<I, PI, O, PO> scenario) {
		TestPublisher<I> ts =
				TestPublisher.createNoncompliant(TestPublisher.Violation.CLEANUP_ON_TERMINATE,
						TestPublisher.Violation.REQUEST_OVERFLOW);
		return StepVerifier.create(scenario.body()
				.apply(hide(withFluxSource(ts.flux()))))
				.then(() -> {
					ts.error(exception());
					if (scenario.shouldHitDropErrorHookAfterTerminate()) {
						ts.complete();
						ts.error(scenario.droppedError);
					}

					//verify drop path
					if (scenario.shouldHitDropNextHookAfterTerminate()) {
						ts.next(scenario.droppedItem);
					}
				});
	}

	@SuppressWarnings("unchecked")
	final StepVerifier.Step<O> inputFusedError(OperatorScenario<I, PI, O, PO> scenario) {
		Sinks.Many<I> up = Sinks.unsafe().many().unicast().onBackpressureBuffer();

		return StepVerifier.create(scenario.body()
<<<<<<< HEAD
		                                   .apply(up.asFlux().as(f -> withFluxSource(new FluxFuseableExceptionOnPoll<>(
				                                   f,
				                                   exception())))))
		                   .then(testUnicastDropPath(scenario, up));
=======
				.apply(up.as(f -> withFluxSource(new FluxFuseableExceptionOnPoll<>(
						f,
						exception())))))
				.then(testUnicastDropPath(scenario, up));
>>>>>>> 4d30f3e9
	}

	final StepVerifier.Step<O> inputConditionalErrorOutputConditional(OperatorScenario<I, PI, O, PO> scenario) {
		TestPublisher<I> ts =
				TestPublisher.createNoncompliant(TestPublisher.Violation.CLEANUP_ON_TERMINATE);

		return StepVerifier.create(scenario.body()
				.andThen(this::conditional)
				.apply(withFluxSource(ts.flux())))
				.then(() -> {
					ts.error(exception());

					//verify drop path
					if (scenario.shouldHitDropErrorHookAfterTerminate()) {
						ts.complete();
						ts.error(scenario.droppedError);
					}
					if (scenario.shouldHitDropNextHookAfterTerminate()) {
						ts.next(scenario.droppedItem);
					}
				});
	}

	final StepVerifier.Step<O> inputHiddenErrorOutputConditional(OperatorScenario<I, PI, O, PO> scenario) {
		TestPublisher<I> ts =
				TestPublisher.createNoncompliant(TestPublisher.Violation.CLEANUP_ON_TERMINATE);
		return StepVerifier.create(scenario.body()
				.andThen(this::conditional)
				.apply(hide(withFluxSource(ts.flux()))))
				.then(() -> {
					ts.error(exception());

					//verify drop path
					if (scenario.shouldHitDropNextHookAfterTerminate()) {
						ts.next(scenario.droppedItem);
					}
					if (scenario.shouldHitDropErrorHookAfterTerminate()) {
						ts.complete();
						ts.error(scenario.droppedError);
					}
				});
	}

	final StepVerifier.Step<O> inputFusedSyncErrorOutputFusedSync(OperatorScenario<I, PI, O, PO> scenario) {
		return StepVerifier.create(scenario.body()
				.apply(Flux.just(item(0), item(1))
						.as(f -> withFluxSource(new FluxFuseableExceptionOnPoll<>(
								f,
								exception())))))
				.expectFusion(scenario.fusionMode() & SYNC);
	}

	final StepVerifier.Step<O> inputFusedAsyncErrorOutputFusedAsync(OperatorScenario<I, PI, O, PO> scenario) {
		Sinks.Many<I> up = Sinks.unsafe().many().unicast().onBackpressureBuffer();
		up.emitNext(item(0), FAIL_FAST);
		return StepVerifier.create(scenario.body()
<<<<<<< HEAD
		                                   .apply(up.asFlux().as(f -> withFluxSource(new FluxFuseableExceptionOnPoll<>(
				                                   f,
				                                   exception())))))
		                   .expectFusion(scenario.fusionMode() & ASYNC);
=======
				.apply(up.as(f -> withFluxSource(new FluxFuseableExceptionOnPoll<>(
						f,
						exception())))))
				.expectFusion(scenario.fusionMode() & ASYNC);
>>>>>>> 4d30f3e9
	}

	@SuppressWarnings("unchecked")
	final StepVerifier.Step<O> inputFusedErrorOutputFusedConditional(OperatorScenario<I, PI, O, PO> scenario) {
		Sinks.Many<I> up = Sinks.unsafe().many().unicast().onBackpressureBuffer();
		return StepVerifier.create(scenario.body()
<<<<<<< HEAD
		                                   .andThen(this::conditional)
		                                   .apply(up.asFlux().as(f -> withFluxSource(new FluxFuseableExceptionOnPoll<>(
				                                   f,
				                                   exception())))))
		                   .then(testUnicastDropPath(scenario, up));
=======
				.andThen(this::conditional)
				.apply(up.as(f -> withFluxSource(new FluxFuseableExceptionOnPoll<>(
						f,
						exception())))))
				.then(testUnicastDropPath(scenario, up));
>>>>>>> 4d30f3e9
	}

	final Runnable testUnicastDropPath(OperatorScenario<I, PI, O, PO> scenario,
			Sinks.Many<I> up) {
		return () -> {
<<<<<<< HEAD
			//UnicastProcessor#actual()
			@SuppressWarnings("unchecked")
			Subscriber<I> unicastDownstream = (Subscriber<I>) up.scanUnsafe(Attr.ACTUAL);
			if (unicastDownstream != null ) {
				unicastDownstream.onError(exception());

				//verify drop path
				if (scenario.shouldHitDropErrorHookAfterTerminate()) {
					unicastDownstream.onComplete();
					unicastDownstream.onError(scenario.droppedError);
=======
			if (up.actual() != null) {
				up.actual()
						.onError(exception());

				//verify drop path
				if (scenario.shouldHitDropErrorHookAfterTerminate()) {
					up.actual()
							.onComplete();
					up.actual()
							.onError(scenario.droppedError);
>>>>>>> 4d30f3e9
				}
				if (scenario.shouldHitDropNextHookAfterTerminate()) {
					FluxFuseableExceptionOnPoll.next(unicastDownstream, scenario.droppedItem);

					if (FluxFuseableExceptionOnPoll.shouldTryNext(unicastDownstream)) {
						FluxFuseableExceptionOnPoll.tryNext(unicastDownstream, scenario.droppedItem);
					}
				}

			}
		};
	}

	final void touchInner(@Nullable Object t){
		if(t == null) return;
		Scannable o = Scannable.from(t);
		o.scan(Attr.ACTUAL);
		o.scan(Attr.BUFFERED);
		o.scan(Attr.CANCELLED);
		o.scan(Attr.CAPACITY);
		o.scan(Attr.DELAY_ERROR);
		o.scan(Attr.ERROR);
		o.scan(Attr.PREFETCH);
		o.scan(Attr.PARENT);
		o.scan(Attr.REQUESTED_FROM_DOWNSTREAM);
		o.scan(Attr.TERMINATED);
		o.inners();
	}

	@SuppressWarnings("unchecked")
	final void touchTreeState(@Nullable Object parent){
		if (parent == null) {
			return;
		}
		touchInner(parent);
		Scannable.from(parent)
				.inners()
				.forEach(this::touchInner);
	}

	final  void testPublisherSource(OperatorScenario<I, PI, O, PO> scenario, TestPublisher<I> ts) {
		fluxFuseableAsync(scenario).subscribe(ts::next, ts::error, ts::complete);
	}

	final void testUnicastSource(OperatorScenario<I, PI, O, PO> scenario,
			Sinks.Many<I> ts) {
		fluxFuseableAsync(scenario).subscribe(
				v -> ts.emitNext(v, FAIL_FAST),
				e -> ts.emitError(e, FAIL_FAST),
				() -> ts.emitComplete(FAIL_FAST));
	}

	abstract PI sourceCallable(OperatorScenario<I, PI, O, PO> scenario);

	abstract PI sourceScalar(OperatorScenario<I, PI, O, PO> scenario);

	abstract PI withFluxSource(Flux<I> input);

	@SuppressWarnings("unchecked")
	final Flux<O> fluxFuseableAsyncState(OperatorScenario<I, PI, O, PO> scenario,
			boolean conditional) {
		AtomicReference<Scannable> ref = new AtomicReference<>();
		Flux<I> source = this.fluxFuseableAsync(scenario)
<<<<<<< HEAD
		                     .doOnSubscribe(s -> Scannable.from(s)
		                                                  .actuals()
		                                                  .skip(1)
		                                                  .findFirst()
		                                                  .ifPresent(t -> {
			                                                  ref.set(t);
			                                                 if (scenario.prefetch() != -1) {
				                                                  assertThat(t.scan(Attr.PREFETCH))
						                                                  .isEqualTo(scenario.prefetch());
			                                                  }
		                                                  }));
=======
				.doOnSubscribe(s -> Scannable.from(s)
						.actuals()
						.skip(1)
						.findFirst()
						.ifPresent(t -> {
							ref.set(t);
							if (scenario.prefetch() != -1) {
								assertThat(t.scan(Scannable.Attr.PREFETCH))
										.isEqualTo(scenario.prefetch());
							}
						}));
>>>>>>> 4d30f3e9

		if (source.getPrefetch() != -1 && scenario.prefetch() != -1) {
			assertThat(Math.min(source.getPrefetch(), Integer.MAX_VALUE)).isEqualTo(
					scenario.prefetch());
		}

		PO f;

		f = applyStateScenario(scenario, conditional, source);

		return Flux.from(f)
<<<<<<< HEAD
		           .doOnSubscribe(parent -> {
			           Scannable t = Scannable.from(parent);
			           assertThat(t.scan(Attr.ERROR)).isNull();
			           assertThat(t.scanOrDefault(Attr.TERMINATED, false)).isFalse();

			           //noop path
			           if (parent instanceof Subscriber) {
				           ((Subscriber<I>) parent).onSubscribe(Operators.emptySubscription());
				           ((Subscriber<I>) parent).onSubscribe(Operators.cancelledSubscription());
			           }

			           touchTreeState(parent);
		           })
		           .doOnComplete(() -> {
			           if (ref.get() != null) {
				           Scannable t = ref.get();
				           if (scenario.shouldAssertPostTerminateState()) {
					           assertThat(t.scanOrDefault(Attr.TERMINATED, true)).isTrue();
				           }
				           touchTreeState(ref.get());
			           }
		           })
		           .doOnNext(d -> touchTreeState(ref.get()));
=======
				.doOnSubscribe(parent -> {
					Scannable t = Scannable.from(parent);
					assertThat(t.scan(Scannable.Attr.ERROR)).isNull();
					assertThat(t.scanOrDefault(Scannable.Attr.TERMINATED, false)).isFalse();

					//noop path
					if (parent instanceof Subscriber) {
						((Subscriber<I>) parent).onSubscribe(Operators.emptySubscription());
						((Subscriber<I>) parent).onSubscribe(Operators.cancelledSubscription());
					}

					touchTreeState(parent);
				})
				.doOnComplete(() -> {
					if (ref.get() != null) {
						Scannable t = ref.get();
						if (scenario.shouldAssertPostTerminateState()) {
							assertThat(t.scanOrDefault(Scannable.Attr.TERMINATED, true)).isTrue();
						}
						touchTreeState(ref.get());
					}
				})
				.doOnNext(d -> touchTreeState(ref.get()));
>>>>>>> 4d30f3e9
	}

	final PO fluxState(OperatorScenario<I, PI, O, PO> scenario, boolean conditional) {
		Flux<I> source = Flux.from(s -> {
			Scannable t = Scannable.from(s);
			assertThat(t.scan(Attr.ERROR)).isNull();
			assertThat(t.scanOrDefault(Attr.TERMINATED, false)).isFalse();

<<<<<<< HEAD
				if (scenario.prefetch() != -1) {
					assertThat(t.scan(Attr.PREFETCH)).isEqualTo(scenario.prefetch());
				}
=======
			if (scenario.prefetch() != -1) {
				assertThat(t.scan(Scannable.Attr.PREFETCH)).isEqualTo(scenario.prefetch());
			}
>>>>>>> 4d30f3e9

			touchTreeState(s);

			s.onSubscribe(Operators.emptySubscription());
			s.onSubscribe(Operators.emptySubscription()); //noop path
			s.onSubscribe(Operators.cancelledSubscription()); //noop path
			s.onComplete();
			touchTreeState(s);
			if (scenario.shouldAssertPostTerminateState()) {
				assertThat(t.scanOrDefault(Attr.TERMINATED, true)).isTrue();
			}
		});

		return applyStateScenario(scenario, conditional, source);
	}

	PO applyStateScenario(OperatorScenario<I, PI, O, PO> scenario,
			boolean conditional,
			Flux<I> source) {
		PO f;
		if (conditional) {
			f = scenario.body()
					.andThen(this::conditional)
					.apply(withFluxSource(source));
		}
		else {
			f = scenario.body()
					.apply(withFluxSource(source));
			if ((f instanceof Flux || f instanceof ParallelFlux) && scenario.prefetch() != -1) {
				if (f instanceof Flux) {
					assertThat(Math.min(((Flux) f).getPrefetch(),
							Integer.MAX_VALUE)).isEqualTo(scenario.prefetch());
				}
				else {
					assertThat(Math.min(((ParallelFlux) f).getPrefetch(),
							Integer.MAX_VALUE)).isEqualTo(scenario.prefetch());
				}
			}
		}
		return f;
	}

	private Stream<DynamicTest> toDynamicTests(
			List<? extends OperatorScenario<I, PI, O, PO>> scenarios,
			ThrowingConsumer<OperatorScenario<I, PI, O, PO>> executable
	) {
		return scenarios.stream().map(scenario -> {
			return toDynamicTest(scenario, () -> {
				executable.accept(scenario);
			});
		});
	}

	private DynamicTest toDynamicTest(OperatorScenario<I, PI, O, PO> scenario, ThrowingRunnable runnable) {
		return DynamicTest.dynamicTest(scenario.description(), () -> {
			if (scenario.stack != null) {
				System.out.println("\tat " + scenario.stack.getStackTrace()[2]);
			}
			runnable.run();
		});
	}

}<|MERGE_RESOLUTION|>--- conflicted
+++ resolved
@@ -394,7 +394,6 @@
 		                        .all();
 
 		switch (p) {
-<<<<<<< HEAD
 			case -1:
 				break;
 			case 0:
@@ -412,27 +411,6 @@
 					rp.emitNext(scenario.producingMapper.apply(i), FAIL_FAST);
 				}
 				rp.emitComplete(FAIL_FAST);
-=======
-		case -1:
-			break;
-		case 0:
-			rp.onComplete();
-			break;
-		case 1:
-			rp.onNext(scenario.producingMapper
-					.apply(0));
-			rp.onComplete();
-			break;
-		default:
-			if (p > 10_000) {
-				throw new IllegalArgumentException("Should not preload async source" + " " + "more than 10000," + " was " + p);
-			}
-			for (int i = 0; i < scenario.producerCount(); i++) {
-				rp.onNext(scenario.producingMapper
-						.apply(i));
-			}
-			rp.onComplete();
->>>>>>> 4d30f3e9
 		}
 		return rp.asFlux();
 	}
@@ -601,31 +579,18 @@
 	final StepVerifier.Step<O> inputFusedAsyncOutputFusedAsync(OperatorScenario<I, PI, O, PO> scenario) {
 		Sinks.Many<I> up = Sinks.unsafe().many().unicast().onBackpressureBuffer();
 		return StepVerifier.create(scenario.body()
-<<<<<<< HEAD
 		                                   .apply(withFluxSource(up.asFlux())))
 		                   .expectFusion(Fuseable.ASYNC)
 		                   .then(() -> testUnicastSource(scenario, up));
-=======
-				.apply(withFluxSource(up)))
-				.expectFusion(Fuseable.ASYNC)
-				.then(() -> testUnicastSource(scenario, up));
->>>>>>> 4d30f3e9
 	}
 
 	final StepVerifier.Step<O> inputFusedAsyncOutputFusedAsyncConditional(OperatorScenario<I, PI, O, PO> scenario) {
 		Sinks.Many<I> up = Sinks.unsafe().many().unicast().onBackpressureBuffer();
 		return StepVerifier.create(scenario.body()
-<<<<<<< HEAD
 		                                   .andThen(this::conditional)
 		                                   .apply(withFluxSource(up.asFlux())))
 		                   .expectFusion(Fuseable.ASYNC)
 		                   .then(() -> testUnicastSource(scenario, up));
-=======
-				.andThen(this::conditional)
-				.apply(withFluxSource(up)))
-				.expectFusion(Fuseable.ASYNC)
-				.then(() -> testUnicastSource(scenario, up));
->>>>>>> 4d30f3e9
 	}
 
 	final void inputFusedAsyncOutputFusedAsyncCancel(OperatorScenario<I, PI, O, PO> scenario) {
@@ -633,7 +598,6 @@
 			Sinks.Many<I> up = Sinks.unsafe().many().unicast().onBackpressureBuffer();
 			testUnicastSource(scenario, up);
 			StepVerifier.create(scenario.body()
-<<<<<<< HEAD
 			                            .apply(withFluxSource(up.asFlux())), 0)
 			            .consumeSubscriptionWith(s -> {
 				            if (s instanceof Fuseable.QueueSubscription) {
@@ -674,49 +638,9 @@
 			            })
 			            .thenCancel()
 			            .verify();
-=======
-					.apply(withFluxSource(up)), 0)
-					.consumeSubscriptionWith(s -> {
-						if (s instanceof Fuseable.QueueSubscription) {
-							Fuseable.QueueSubscription<O> qs = ((Fuseable.QueueSubscription<O>) s);
-							qs.requestFusion(ASYNC);
-							if (up.actual() != qs || scenario.prefetch() == -1) {
-								qs.size(); //touch undeterministic
-							}
-							else {
-								assertThat(qs.size()).isEqualTo(up.size());
-							}
-							try {
-								qs.poll();
-								qs.poll();
-								qs.poll();
-							}
-							catch (Exception e) {
-							}
-							if (Scannable.from(qs)
-									.scan(Scannable.Attr.ERROR) != null) {
-								if (scenario.producerError != null) {
-									assertThat(Scannable.from(qs).scan(Scannable.Attr.ERROR))
-											.hasMessage(scenario.producerError.getMessage());
-								}
-								if (up.actual() != qs || scenario.prefetch() == -1) {
-									qs.size(); //touch undeterministic
-								}
-								else {
-									assertThat(qs.size()).isEqualTo(up.size());
-								}
-							}
-							qs.clear();
-							assertThat(qs.size()).isEqualTo(0);
-						}
-					})
-					.thenCancel()
-					.verify();
->>>>>>> 4d30f3e9
 
 			Sinks.Many<I> up2 = Sinks.unsafe().many().unicast().onBackpressureBuffer();
 			StepVerifier.create(scenario.body()
-<<<<<<< HEAD
 			                            .apply(withFluxSource(up2.asFlux())), 0)
 			            .consumeSubscriptionWith(s -> {
 				            if (s instanceof Fuseable.QueueSubscription) {
@@ -728,18 +652,6 @@
 			            })
 			            .thenCancel()
 			            .verify();
-=======
-					.apply(withFluxSource(up2)), 0)
-					.consumeSubscriptionWith(s -> {
-						if (s instanceof Fuseable.QueueSubscription) {
-							Fuseable.QueueSubscription<O> qs = ((Fuseable.QueueSubscription<O>) s);
-							assertThat(qs.requestFusion(ASYNC | THREAD_BARRIER)).isEqualTo(
-									scenario.fusionModeThreadBarrier & ASYNC);
-						}
-					})
-					.thenCancel()
-					.verify();
->>>>>>> 4d30f3e9
 		}
 	}
 
@@ -749,7 +661,6 @@
 			Sinks.Many<I> up = Sinks.unsafe().many().unicast().onBackpressureBuffer();
 			testUnicastSource(scenario, up);
 			StepVerifier.create(scenario.body()
-<<<<<<< HEAD
 			                            .andThen(f -> doOnSubscribe(f, s -> {
 				                            if (s instanceof Fuseable.QueueSubscription) {
 					                            Fuseable.QueueSubscription<O> qs =
@@ -783,44 +694,9 @@
 			                            .apply(withFluxSource(up.asFlux())), 0)
 			            .thenCancel()
 			            .verify();
-=======
-					.andThen(f -> doOnSubscribe(f, s -> {
-						if (s instanceof Fuseable.QueueSubscription) {
-							Fuseable.QueueSubscription<O> qs =
-									(Fuseable.QueueSubscription<O>) s;
-							qs.requestFusion(ASYNC);
-							if (up.actual() != qs || scenario.prefetch() == -1) {
-								qs.size(); //touch undeterministic
-							}
-							else {
-								assertThat(qs.size()).isEqualTo(up.size());
-							}
-							if (Scannable.from(qs)
-									.scan(Scannable.Attr.ERROR) != null) {
-								if (scenario.producerError != null) {
-									assertThat(Scannable.from(qs).scan(Scannable.Attr.ERROR))
-											.hasMessage(scenario.producerError.getMessage());
-								}
-								if (up.actual() != qs || scenario.prefetch() == -1) {
-									qs.size(); //touch undeterministic
-								}
-								else {
-									assertThat(qs.size()).isEqualTo(up.size());
-								}
-							}
-							qs.clear();
-							assertThat(qs.size()).isEqualTo(0);
-						}
-					}))
-					.andThen(this::conditional)
-					.apply(withFluxSource(up)), 0)
-					.thenCancel()
-					.verify();
->>>>>>> 4d30f3e9
 
 			Sinks.Many<I> up2 = Sinks.unsafe().many().unicast().onBackpressureBuffer();
 			StepVerifier.create(scenario.body()
-<<<<<<< HEAD
 			                            .andThen(f -> doOnSubscribe(f, s -> {
 				                            if (s instanceof Fuseable.QueueSubscription) {
 					                            Fuseable.QueueSubscription<O> qs =
@@ -833,20 +709,6 @@
 			                            .apply(withFluxSource(up2.asFlux())), 0)
 			            .thenCancel()
 			            .verify();
-=======
-					.andThen(f -> doOnSubscribe(f, s -> {
-						if (s instanceof Fuseable.QueueSubscription) {
-							Fuseable.QueueSubscription<O> qs =
-									(Fuseable.QueueSubscription<O>) s;
-							assertThat(qs.requestFusion(ASYNC | THREAD_BARRIER)).isEqualTo(
-									scenario.fusionModeThreadBarrier & ASYNC);
-						}
-					}))
-					.andThen(this::conditional)
-					.apply(withFluxSource(up2)), 0)
-					.thenCancel()
-					.verify();
->>>>>>> 4d30f3e9
 		}
 	}
 
@@ -986,17 +848,10 @@
 		Sinks.Many<I> up = Sinks.unsafe().many().unicast().onBackpressureBuffer();
 
 		return StepVerifier.create(scenario.body()
-<<<<<<< HEAD
-		                                   .apply(up.asFlux().as(f -> withFluxSource(new FluxFuseableExceptionOnPoll<>(
-				                                   f,
-				                                   exception())))))
-		                   .then(testUnicastDropPath(scenario, up));
-=======
-				.apply(up.as(f -> withFluxSource(new FluxFuseableExceptionOnPoll<>(
+				.apply(up.asFlux().as(f -> withFluxSource(new FluxFuseableExceptionOnPoll<>(
 						f,
 						exception())))))
 				.then(testUnicastDropPath(scenario, up));
->>>>>>> 4d30f3e9
 	}
 
 	final StepVerifier.Step<O> inputConditionalErrorOutputConditional(OperatorScenario<I, PI, O, PO> scenario) {
@@ -1053,42 +908,26 @@
 		Sinks.Many<I> up = Sinks.unsafe().many().unicast().onBackpressureBuffer();
 		up.emitNext(item(0), FAIL_FAST);
 		return StepVerifier.create(scenario.body()
-<<<<<<< HEAD
 		                                   .apply(up.asFlux().as(f -> withFluxSource(new FluxFuseableExceptionOnPoll<>(
 				                                   f,
 				                                   exception())))))
 		                   .expectFusion(scenario.fusionMode() & ASYNC);
-=======
-				.apply(up.as(f -> withFluxSource(new FluxFuseableExceptionOnPoll<>(
-						f,
-						exception())))))
-				.expectFusion(scenario.fusionMode() & ASYNC);
->>>>>>> 4d30f3e9
 	}
 
 	@SuppressWarnings("unchecked")
 	final StepVerifier.Step<O> inputFusedErrorOutputFusedConditional(OperatorScenario<I, PI, O, PO> scenario) {
 		Sinks.Many<I> up = Sinks.unsafe().many().unicast().onBackpressureBuffer();
 		return StepVerifier.create(scenario.body()
-<<<<<<< HEAD
 		                                   .andThen(this::conditional)
 		                                   .apply(up.asFlux().as(f -> withFluxSource(new FluxFuseableExceptionOnPoll<>(
 				                                   f,
 				                                   exception())))))
 		                   .then(testUnicastDropPath(scenario, up));
-=======
-				.andThen(this::conditional)
-				.apply(up.as(f -> withFluxSource(new FluxFuseableExceptionOnPoll<>(
-						f,
-						exception())))))
-				.then(testUnicastDropPath(scenario, up));
->>>>>>> 4d30f3e9
 	}
 
 	final Runnable testUnicastDropPath(OperatorScenario<I, PI, O, PO> scenario,
 			Sinks.Many<I> up) {
 		return () -> {
-<<<<<<< HEAD
 			//UnicastProcessor#actual()
 			@SuppressWarnings("unchecked")
 			Subscriber<I> unicastDownstream = (Subscriber<I>) up.scanUnsafe(Attr.ACTUAL);
@@ -1099,18 +938,6 @@
 				if (scenario.shouldHitDropErrorHookAfterTerminate()) {
 					unicastDownstream.onComplete();
 					unicastDownstream.onError(scenario.droppedError);
-=======
-			if (up.actual() != null) {
-				up.actual()
-						.onError(exception());
-
-				//verify drop path
-				if (scenario.shouldHitDropErrorHookAfterTerminate()) {
-					up.actual()
-							.onComplete();
-					up.actual()
-							.onError(scenario.droppedError);
->>>>>>> 4d30f3e9
 				}
 				if (scenario.shouldHitDropNextHookAfterTerminate()) {
 					FluxFuseableExceptionOnPoll.next(unicastDownstream, scenario.droppedItem);
@@ -1174,7 +1001,6 @@
 			boolean conditional) {
 		AtomicReference<Scannable> ref = new AtomicReference<>();
 		Flux<I> source = this.fluxFuseableAsync(scenario)
-<<<<<<< HEAD
 		                     .doOnSubscribe(s -> Scannable.from(s)
 		                                                  .actuals()
 		                                                  .skip(1)
@@ -1186,19 +1012,6 @@
 						                                                  .isEqualTo(scenario.prefetch());
 			                                                  }
 		                                                  }));
-=======
-				.doOnSubscribe(s -> Scannable.from(s)
-						.actuals()
-						.skip(1)
-						.findFirst()
-						.ifPresent(t -> {
-							ref.set(t);
-							if (scenario.prefetch() != -1) {
-								assertThat(t.scan(Scannable.Attr.PREFETCH))
-										.isEqualTo(scenario.prefetch());
-							}
-						}));
->>>>>>> 4d30f3e9
 
 		if (source.getPrefetch() != -1 && scenario.prefetch() != -1) {
 			assertThat(Math.min(source.getPrefetch(), Integer.MAX_VALUE)).isEqualTo(
@@ -1210,17 +1023,16 @@
 		f = applyStateScenario(scenario, conditional, source);
 
 		return Flux.from(f)
-<<<<<<< HEAD
 		           .doOnSubscribe(parent -> {
 			           Scannable t = Scannable.from(parent);
 			           assertThat(t.scan(Attr.ERROR)).isNull();
 			           assertThat(t.scanOrDefault(Attr.TERMINATED, false)).isFalse();
 
-			           //noop path
-			           if (parent instanceof Subscriber) {
-				           ((Subscriber<I>) parent).onSubscribe(Operators.emptySubscription());
-				           ((Subscriber<I>) parent).onSubscribe(Operators.cancelledSubscription());
-			           }
+					//noop path
+					if (parent instanceof Subscriber) {
+						((Subscriber<I>) parent).onSubscribe(Operators.emptySubscription());
+						((Subscriber<I>) parent).onSubscribe(Operators.cancelledSubscription());
+					}
 
 			           touchTreeState(parent);
 		           })
@@ -1234,31 +1046,6 @@
 			           }
 		           })
 		           .doOnNext(d -> touchTreeState(ref.get()));
-=======
-				.doOnSubscribe(parent -> {
-					Scannable t = Scannable.from(parent);
-					assertThat(t.scan(Scannable.Attr.ERROR)).isNull();
-					assertThat(t.scanOrDefault(Scannable.Attr.TERMINATED, false)).isFalse();
-
-					//noop path
-					if (parent instanceof Subscriber) {
-						((Subscriber<I>) parent).onSubscribe(Operators.emptySubscription());
-						((Subscriber<I>) parent).onSubscribe(Operators.cancelledSubscription());
-					}
-
-					touchTreeState(parent);
-				})
-				.doOnComplete(() -> {
-					if (ref.get() != null) {
-						Scannable t = ref.get();
-						if (scenario.shouldAssertPostTerminateState()) {
-							assertThat(t.scanOrDefault(Scannable.Attr.TERMINATED, true)).isTrue();
-						}
-						touchTreeState(ref.get());
-					}
-				})
-				.doOnNext(d -> touchTreeState(ref.get()));
->>>>>>> 4d30f3e9
 	}
 
 	final PO fluxState(OperatorScenario<I, PI, O, PO> scenario, boolean conditional) {
@@ -1267,15 +1054,9 @@
 			assertThat(t.scan(Attr.ERROR)).isNull();
 			assertThat(t.scanOrDefault(Attr.TERMINATED, false)).isFalse();
 
-<<<<<<< HEAD
 				if (scenario.prefetch() != -1) {
 					assertThat(t.scan(Attr.PREFETCH)).isEqualTo(scenario.prefetch());
 				}
-=======
-			if (scenario.prefetch() != -1) {
-				assertThat(t.scan(Scannable.Attr.PREFETCH)).isEqualTo(scenario.prefetch());
-			}
->>>>>>> 4d30f3e9
 
 			touchTreeState(s);
 
